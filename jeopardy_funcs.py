"""
Script containing all helper and 
plotting functions use in report
"""
import sys
import numpy as np
import pandas as pd
import json
import matplotlib.pyplot as plt
import nltk
import re
import time
from collections import Counter, defaultdict
from wordcloud import WordCloud

from nltk.corpus import stopwords
from gensim.models import Word2Vec
from gensim.similarities.annoy import AnnoyIndexer

from sklearn.feature_extraction.text import TfidfVectorizer
from sklearn.decomposition import NMF, LatentDirichletAllocation
from sklearn.metrics import jaccard_score


# preload dataframe
df = pd.read_json("JEOPARDY_QUESTIONS1.json")


def get_topics(df, num_topics, rd: str = None, max_df: float = 0.95, min_df: int = 3, ret_tfidf=False):
    """
    Finds all topics for the 'question'
    column of data for the specified round.
    Arguments:
      - df: DataFrame of jeopardy data
      - rd: Specifies the round to subset
           on. Should be one of 'Jeopardy!',
           'Double Jeopardy!',
           'Final Jeopardy!' or None. If
           None, use entire data
      - max_data: Passed as 'max_data' in the 
             TfidataVectorizer. Specifies a
             cutoff point to exclude terms
             with too high document
             frequency.
       - min_df: TfidataVectorizer min freq count
    Returns:
      W: np.array, the document-topic matrix
      H: np.array, the topic-term matrix
      data: pd.DataFrame, df with new column 'topic'
         specifying the topic for the question
      vocab: dict, word to index from TFIDF
    """
    if rd is not None:
        data = df.loc[df['round'] == rd]
    else:
        data = df.copy()

    # tfidf
    vectorizer = TfidfVectorizer(
        strip_accents='ascii',
        stop_words='english',
        max_df=max_df,
        min_df=min_df
    )
    tfidf_matrix = vectorizer.fit_transform(data['question'])

    # NMF
    model = NMF(n_components=num_topics, init='random', max_iter=400)
    W = model.fit_transform(tfidf_matrix)
    H = model.components_

    topics = np.argmax(W, axis=1)
    data.loc[:, 'topic'] = topics

    if ret_tfidf:
        return W, H, data, vectorizer.vocabulary_, tfidf_matrix

    return W, H, data, vectorizer.vocabulary_


def get_difficulty(df):
<<<<<<< HEAD
  """
  Get difficulty for each value group.
  Arguments:
    - df: jeopardy question data
  Returns:
    - data: pd.DataFrame, df with a 
            difficulty column
  """
  data = df.copy()
  data.loc[:, 'difficulty'] = data.groupby(['show_number']).rank(method='dense')['value']
  return data

def get_relevancies(df, num_topics=25, top_topics=3, col='difficulty'):
  """
  Given df with column, find the top
  'num_topics' topics for each unique column value and
  the relevant terms in those topics.
  Arguments:
    - df: DataFrame, must have column specified, defaults to 'difficulty' 
          column
    - num_topics: the number of top most common
                  topics to look at
    - top_topics: top most common topics to take
    - col: the column used to group data
  Returns:
    - results: dict, attributes:
      - 'W': document-topic matrix
      - 'H': topic-term matrix
      - 'data': df with column sepcified and topic columns
      - 'relevant_words': sorted word relevancy
      - 'top3': word relevancies for the top3 most
                most common topics
  """
  results = {}

  if col == 'difficulty':
    groups = range(1,7)
  else:
    groups = df[col].unique()

  for col_val in groups:
    print(f'col: {col}, val: {col_val}:\nComputing topics...')
    W, H, data, vocab = get_topics(df.loc[df[col] == col_val], num_topics)
    idx2word = {idx: word for word, idx in vocab.items()}

    print('Finding word relevancies...')
    sorted_term_relevancy = np.argsort(-H, axis=1)
    word_relevancy = [list(map(idx2word.get, topic)) for topic in sorted_term_relevancy]

    print('Finding top 3 most common topics...')
    topics = np.argsort(
      data.groupby('topic').count()['value']  # 'value' is arbitrary column
    )
=======
    """
    Get difficulty for each value group.
    Arguments:
      - df: jeopardy question data
    Returns:
      - data: pd.DataFrame, df with a 
              difficulty column
    """
    data = df.copy()
    data.loc[:, 'difficulty'] = data.groupby(
        ['show_number']).rank(method='dense')['value']
    return data


def get_relevancies(df, num_topics=25, top_topics=3, col='difficulty', verbose=True):
    """
    Given df with column, find the top
    'num_topics' topics for each unique column value and
    the relevant terms in those topics.
    Arguments:
      - df: DataFrame, must have column specified, defaults to 'difficulty' 
            column
      - num_topics: the number of top most common
                    topics to look at
    Returns:
      - results: dict, attributes:
        - 'W': document-topic matrix
        - 'H': topic-term matrix
        - 'data': df with column sepcified and topic columns
        - 'relevant_words': sorted word relevancy
        - 'top3': word relevancies for the top3 most
                  most common topics
    """
    results = {}

    for col_val in df[col].unique():
        if verbose:
            print(f'col: {col}, val: {col_val}: Computing topics...')
        W, H, data, vocab = get_topics(df.loc[df[col] == col_val], num_topics)
        idx2word = {idx: word for word, idx in vocab.items()}

        if verbose:
            print(f'\t{col_val}: Finding word relevancies...')
        sorted_term_relevancy = np.argsort(-H, axis=1)
        word_relevancy = [list(map(idx2word.get, topic))
                          for topic in sorted_term_relevancy]

        if verbose:
            print(f'\t{col_val}: Finding top {num_topics} most common topics...')
        topics = np.argsort(
            # 'value' is arbitrary column
            data.groupby('topic').count()['value']
        )
>>>>>>> b8d6878b

        top3 = []
        max_length = min(num_topics, top_topics)
        for topic in topics[:max_length]:
            top3.append(word_relevancy[topic])

        results[col_val] = {
            'W': W,
            'H': H,
            'data': data,
            'relevant_words': word_relevancy,
            'top3': top3
        }

    return results


def prep_data(df):
    "Function to prep data"
    data = df.copy()

    data.fillna(0)  # for missing question values
    # convert value from $500 -> 500.0
    data.loc[:, 'value'] = data['value'].str[1:].str.replace(
        ',', '').astype(np.float32)
    data.loc[:, 'air_date'] = pd.to_datetime(data.loc[:, 'air_date'])
    data.loc[:, 'year'] = data.loc[:, 'air_date'].dt.year

    return data


def w2v(df):
    categories = set([i.lower() for i in df['category']])
    categories = list(categories)
    categories = [re.sub('[^a-zA-Z]', ' ', cat) for cat in categories]
    categories = [re.sub(r'\s+', ' ', cat) for cat in categories]
    categories = [c.strip() for c in categories]
    category = [nltk.sent_tokenize(c) for c in categories]
    all_words = [nltk.word_tokenize(c) for cat in category for c in cat]
    for i in range(len(all_words)):
        all_words[i] = [w for w in all_words[i]
                        if w not in stopwords.words('english')]
    word2vec = Word2Vec(all_words, min_count=2)
    vocabulary = word2vec.wv
    return word2vec, vocabulary


def summary(x: str, word2vec, vocabulary):
    annoy_index = AnnoyIndexer(word2vec, 100)
    vector = vocabulary[x]
    # The instance of AnnoyIndexer we just created is passed
    approximate_neighbors = vocabulary.most_similar(
        [vector], topn=11, indexer=annoy_index)
    # Neatly print the approximate_neighbors and their corresponding cosine similarity values
    print("Approximate Neighbors")
    for neighbor in approximate_neighbors:
        print(neighbor)
    normal_neighbors = vocabulary.most_similar([vector], topn=11)
    print("\nExact Neighbors")
    for neighbor in normal_neighbors:
        print(neighbor)


def get_topic_word_counts(df, vocab, tfidf_matrix, verbose=False):
    '''
    # Given original dataframe with topics column, vocab, and sparse matrix
    # where rows of sparse_matrix align with rows of dataframe
    # create defaultdict whose keys are the topics
    # and values are words with counts
    '''
    idx2word = {idx: word for word, idx in vocab.items()}
    vf = np.vectorize((lambda x: idx2word[x]))

    start = time.time()
    topic_counts = defaultdict(Counter)

    checkpoints = [20_000 * _ for _ in range(tfidf_matrix.shape[0])]

    for i in range(tfidf_matrix.shape[0]):
        _, cols = tfidf_matrix[i, :].nonzero()
        if len(cols) == 0:
            continue
        topic_counts[df.loc[i].topic].update(set(vf(cols)))
        #     print(set(vf(cols)))
        if verbose:
            if i in checkpoints:
                print(f'{i:,}, {time.time() - start}')

    return topic_counts


def generate_wc(word_freqs):
    '''given a dictionary of words and their counts, generate and plot a wordcloud'''
    wc = WordCloud(width=600, height=600,
                   background_color='white',
                   # stopwords=set(STOPWORDS),
                   min_font_size=10)
    wc.generate_from_frequencies(word_freqs)
    return wc


def compute_similarities(J, D, max_elements, normalize=True):
    """
    Computes the mean_max_Jaccard similarity between
    every group in J to every element in D. 
    Arguments:
      - J: First set, (J is for Jeopardy!)
      - D: Second set, (D is for Double Jeopardy!)
      - max_elements: passed to mean_max_Jaccard
    Returns:
      - sim_matrix: np.array[np.array] which is 
                    |J| x |D| and sim_matrix[i, j]
                    is the mean_max_Jaccard
                    between J[i] and D[j]
    """
    sim_matrix = np.zeros([len(J), len(D)])

    for j, set_j in enumerate(J):
        for d, set_d in enumerate(D):
            sim_matrix[j, d] = mean_max_Jaccard(
                set_j, set_d, max_elements
            )

    if normalize:
        # min-max scaling
        sim_matrix = (sim_matrix - sim_matrix.min()) / \
            (sim_matrix.max() - sim_matrix.min())
    sim_matrix = np.round(sim_matrix, 4)
    Jaccard_df = pd.DataFrame(sim_matrix, columns=range(
        1, len(D)+1), index=range(1, len(J)+1))

    return Jaccard_df


def mean_max_Jaccard(A, B, max_elements=None) -> int:
    """
    Computes the mean of the max Jaccard
    similarities between each set in A and any other
    set in B. In this case, A and B are made up of many
    subsets, for example, A and B are lists of lists 
    where each sublist is a sorted set of relevant terms
    in a topic where A is $200 questions in Jeopardy!
    round and B is $400 questions in Double Jeopardy.
    Arguments:
      - A: An iterable where elements are iterables 
      - B: Same for A
      - max_elements: The maximum number of elements
                      to consider
    Returns:
      - similarity: int, single value representing the
                    mean similarity scores of the max
                    similarity between each topic and A
                    and any topic in B.
    """
    topic_scores = []
    for a in A:
        jaccard_a_B = []  # the ith element is jaccard_score between a and Bi
        for b in B:
            # the num of words is different for each topic
            min_set_size = min(len(a), len(b))
            if max_elements is not None:
                max_elements = min(min_set_size, max_elements)

            jaccard_a_B.append(jaccard_score(
                a[:max_elements], b[:max_elements], average='macro'))
        # log for comparison, prevent log(0)
        topic_scores.append(np.log(np.max(jaccard_a_B)+1e-8))

    return np.mean(topic_scores)


if __name__ == '__main__':
    # df = pd.read_json('JEOPARDY_QUESTIONS1.json')
    # get_topics(df, 25)
    pass<|MERGE_RESOLUTION|>--- conflicted
+++ resolved
@@ -79,61 +79,6 @@
 
 
 def get_difficulty(df):
-<<<<<<< HEAD
-  """
-  Get difficulty for each value group.
-  Arguments:
-    - df: jeopardy question data
-  Returns:
-    - data: pd.DataFrame, df with a 
-            difficulty column
-  """
-  data = df.copy()
-  data.loc[:, 'difficulty'] = data.groupby(['show_number']).rank(method='dense')['value']
-  return data
-
-def get_relevancies(df, num_topics=25, top_topics=3, col='difficulty'):
-  """
-  Given df with column, find the top
-  'num_topics' topics for each unique column value and
-  the relevant terms in those topics.
-  Arguments:
-    - df: DataFrame, must have column specified, defaults to 'difficulty' 
-          column
-    - num_topics: the number of top most common
-                  topics to look at
-    - top_topics: top most common topics to take
-    - col: the column used to group data
-  Returns:
-    - results: dict, attributes:
-      - 'W': document-topic matrix
-      - 'H': topic-term matrix
-      - 'data': df with column sepcified and topic columns
-      - 'relevant_words': sorted word relevancy
-      - 'top3': word relevancies for the top3 most
-                most common topics
-  """
-  results = {}
-
-  if col == 'difficulty':
-    groups = range(1,7)
-  else:
-    groups = df[col].unique()
-
-  for col_val in groups:
-    print(f'col: {col}, val: {col_val}:\nComputing topics...')
-    W, H, data, vocab = get_topics(df.loc[df[col] == col_val], num_topics)
-    idx2word = {idx: word for word, idx in vocab.items()}
-
-    print('Finding word relevancies...')
-    sorted_term_relevancy = np.argsort(-H, axis=1)
-    word_relevancy = [list(map(idx2word.get, topic)) for topic in sorted_term_relevancy]
-
-    print('Finding top 3 most common topics...')
-    topics = np.argsort(
-      data.groupby('topic').count()['value']  # 'value' is arbitrary column
-    )
-=======
     """
     Get difficulty for each value group.
     Arguments:
@@ -187,7 +132,6 @@
             # 'value' is arbitrary column
             data.groupby('topic').count()['value']
         )
->>>>>>> b8d6878b
 
         top3 = []
         max_length = min(num_topics, top_topics)
